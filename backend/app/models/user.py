"""
User model with multi-user support and role-based access control
"""

from sqlalchemy import Column, Integer, String, Boolean, DateTime, Enum as SQLEnum
from sqlalchemy.orm import relationship
from sqlalchemy.sql import func
from datetime import datetime
import enum

from app.core.database import Base


class UserRole(str, enum.Enum):
    """User roles for role-based access control"""
    OWNER = "owner"
    ADMIN = "admin"
    EDITOR = "editor"
    VIEWER = "viewer"


class User(Base):
    """User model with authentication and role management"""
    
    __tablename__ = "users"
    
    id = Column(Integer, primary_key=True, index=True)
    email = Column(String, unique=True, index=True, nullable=False)
    username = Column(String, unique=True, index=True, nullable=False)
    first_name = Column(String, nullable=True)
    last_name = Column(String, nullable=True)
    
    # Authentication
    hashed_password = Column(String, nullable=True)  # Nullable for OAuth users
    is_active = Column(Boolean, default=True)
    is_verified = Column(Boolean, default=False)
    
    # OAuth providers
    google_id = Column(String, unique=True, nullable=True)
    microsoft_id = Column(String, unique=True, nullable=True)
    
    # Role and permissions
    role = Column(SQLEnum(UserRole), default=UserRole.EDITOR)
    
    # Timestamps
    created_at = Column(DateTime(timezone=True), server_default=func.now())
    updated_at = Column(DateTime(timezone=True), onupdate=func.now())
    last_login = Column(DateTime(timezone=True), nullable=True)
    
    # Relationships
    social_accounts = relationship("SocialAccount", back_populates="user", cascade="all, delete-orphan")
    content = relationship("Content", back_populates="created_by_user", cascade="all, delete-orphan")
<<<<<<< HEAD
    curation_collections = relationship("CurationCollection", back_populates="user", cascade="all, delete-orphan")
    trend_watches = relationship("TrendWatch", back_populates="user", cascade="all, delete-orphan")
=======
    direct_messages = relationship("DirectMessage", back_populates="user", cascade="all, delete-orphan")
    comment_management = relationship("CommentManagement", back_populates="user", cascade="all, delete-orphan")
    moderation_rules = relationship("ModerationRule", back_populates="user", cascade="all, delete-orphan")
    moderation_logs = relationship("ModerationLog", back_populates="user", cascade="all, delete-orphan")
    automation_config = relationship("AutomationConfig", back_populates="user", cascade="all, delete-orphan")
>>>>>>> 41bcfe00
    
    def __repr__(self):
        return f"<User(id={self.id}, username='{self.username}', email='{self.email}')>"
    
    @property
    def full_name(self) -> str:
        """Get user's full name"""
        if self.first_name and self.last_name:
            return f"{self.first_name} {self.last_name}"
        return self.username
    
    def can_edit(self) -> bool:
        """Check if user can edit content"""
        return self.role in [UserRole.OWNER, UserRole.ADMIN, UserRole.EDITOR]
    
    def can_admin(self) -> bool:
        """Check if user has admin privileges"""
        return self.role in [UserRole.OWNER, UserRole.ADMIN]
    
    def is_owner(self) -> bool:
        """Check if user is owner"""
        return self.role == UserRole.OWNER<|MERGE_RESOLUTION|>--- conflicted
+++ resolved
@@ -50,16 +50,16 @@
     # Relationships
     social_accounts = relationship("SocialAccount", back_populates="user", cascade="all, delete-orphan")
     content = relationship("Content", back_populates="created_by_user", cascade="all, delete-orphan")
-<<<<<<< HEAD
+
     curation_collections = relationship("CurationCollection", back_populates="user", cascade="all, delete-orphan")
     trend_watches = relationship("TrendWatch", back_populates="user", cascade="all, delete-orphan")
-=======
+
     direct_messages = relationship("DirectMessage", back_populates="user", cascade="all, delete-orphan")
     comment_management = relationship("CommentManagement", back_populates="user", cascade="all, delete-orphan")
     moderation_rules = relationship("ModerationRule", back_populates="user", cascade="all, delete-orphan")
     moderation_logs = relationship("ModerationLog", back_populates="user", cascade="all, delete-orphan")
     automation_config = relationship("AutomationConfig", back_populates="user", cascade="all, delete-orphan")
->>>>>>> 41bcfe00
+
     
     def __repr__(self):
         return f"<User(id={self.id}, username='{self.username}', email='{self.email}')>"
