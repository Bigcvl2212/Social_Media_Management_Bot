"""
User model with multi-user support and role-based access control
"""

from sqlalchemy import Column, Integer, String, Boolean, DateTime, Enum as SQLEnum
from sqlalchemy.orm import relationship
from sqlalchemy.sql import func
from datetime import datetime
import enum

from app.core.database import Base


class UserRole(str, enum.Enum):
    """User roles for role-based access control"""
    OWNER = "owner"
    ADMIN = "admin"
    EDITOR = "editor"
    VIEWER = "viewer"


class User(Base):
    """User model with authentication and role management"""
    
    __tablename__ = "users"
    
    id = Column(Integer, primary_key=True, index=True)
    email = Column(String, unique=True, index=True, nullable=False)
    username = Column(String, unique=True, index=True, nullable=False)
    first_name = Column(String, nullable=True)
    last_name = Column(String, nullable=True)
    
    # Authentication
    hashed_password = Column(String, nullable=True)  # Nullable for OAuth users
    is_active = Column(Boolean, default=True)
    is_verified = Column(Boolean, default=False)
    
    # OAuth providers
    google_id = Column(String, unique=True, nullable=True)
    microsoft_id = Column(String, unique=True, nullable=True)
    
    # Role and permissions
    role = Column(SQLEnum(UserRole), default=UserRole.EDITOR)
    
    # Timestamps
    created_at = Column(DateTime(timezone=True), server_default=func.now())
    updated_at = Column(DateTime(timezone=True), onupdate=func.now())
    last_login = Column(DateTime(timezone=True), nullable=True)
    
    # Relationships
    social_accounts = relationship("SocialAccount", back_populates="user", cascade="all, delete-orphan")
    content = relationship("Content", back_populates="created_by_user", cascade="all, delete-orphan")

<<<<<<< HEAD
    curation_collections = relationship("CurationCollection", back_populates="user", cascade="all, delete-orphan")
    trend_watches = relationship("TrendWatch", back_populates="user", cascade="all, delete-orphan")
=======
    integrations = relationship("Integration", back_populates="user", cascade="all, delete-orphan")
    campaigns = relationship("Campaign", back_populates="user", cascade="all, delete-orphan")
    api_keys = relationship("APIKey", back_populates="user", cascade="all, delete-orphan")
    zapier_webhooks = relationship("ZapierWebhook", back_populates="user", cascade="all, delete-orphan")
>>>>>>> 1a3fa1e9

    direct_messages = relationship("DirectMessage", back_populates="user", cascade="all, delete-orphan")
    comment_management = relationship("CommentManagement", back_populates="user", cascade="all, delete-orphan")
    moderation_rules = relationship("ModerationRule", back_populates="user", cascade="all, delete-orphan")
    moderation_logs = relationship("ModerationLog", back_populates="user", cascade="all, delete-orphan")
    automation_config = relationship("AutomationConfig", back_populates="user", cascade="all, delete-orphan")

    
    def __repr__(self):
        return f"<User(id={self.id}, username='{self.username}', email='{self.email}')>"
    
    @property
    def full_name(self) -> str:
        """Get user's full name"""
        if self.first_name and self.last_name:
            return f"{self.first_name} {self.last_name}"
        return self.username
    
    def can_edit(self) -> bool:
        """Check if user can edit content"""
        return self.role in [UserRole.OWNER, UserRole.ADMIN, UserRole.EDITOR]
    
    def can_admin(self) -> bool:
        """Check if user has admin privileges"""
        return self.role in [UserRole.OWNER, UserRole.ADMIN]
    
    def is_owner(self) -> bool:
        """Check if user is owner"""
        return self.role == UserRole.OWNER<|MERGE_RESOLUTION|>--- conflicted
+++ resolved
@@ -51,15 +51,15 @@
     social_accounts = relationship("SocialAccount", back_populates="user", cascade="all, delete-orphan")
     content = relationship("Content", back_populates="created_by_user", cascade="all, delete-orphan")
 
-<<<<<<< HEAD
+
     curation_collections = relationship("CurationCollection", back_populates="user", cascade="all, delete-orphan")
     trend_watches = relationship("TrendWatch", back_populates="user", cascade="all, delete-orphan")
-=======
+
     integrations = relationship("Integration", back_populates="user", cascade="all, delete-orphan")
     campaigns = relationship("Campaign", back_populates="user", cascade="all, delete-orphan")
     api_keys = relationship("APIKey", back_populates="user", cascade="all, delete-orphan")
     zapier_webhooks = relationship("ZapierWebhook", back_populates="user", cascade="all, delete-orphan")
->>>>>>> 1a3fa1e9
+
 
     direct_messages = relationship("DirectMessage", back_populates="user", cascade="all, delete-orphan")
     comment_management = relationship("CommentManagement", back_populates="user", cascade="all, delete-orphan")
