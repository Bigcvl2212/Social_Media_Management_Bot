
<<<<<<< HEAD
# Import all models here to ensure they are registered with SQLAlchemy
from .monetization import Brand, Campaign, Collaboration, AffiliateLink
=======
from app.models.user import User
from app.models.curation import CurationCollection
from app.models.automation import DirectMessage, CommentManagement, ModerationRule, ModerationLog, AutomationConfig
>>>>>>> cfa96285

"""
Database models for the Social Media Management Bot
"""

from .user import User, UserRole
from .social_account import SocialAccount, SocialPlatform
from .content import Content, ContentStatus
from .analytics import Analytics
from .integration import (
    Integration,
    IntegrationCampaign,
    APIKey,
    ZapierWebhook,
    IntegrationType,
    IntegrationStatus
)
from .automation import (
    DirectMessage,
    DirectMessageLog,
    CommentManagement,
    ModerationRule,
    ModerationLog,
    AutomationConfig,
    DirectMessageType,
    DirectMessageStatus,
    CommentAction,
    ModerationAction
)

__all__ = [
    "User",
    "UserRole",
    "SocialAccount",
    "SocialPlatform",
    "Content",
    "ContentStatus",
    "Analytics",
    "Integration",
    "IntegrationCampaign",
    "APIKey",
    "ZapierWebhook",
    "IntegrationType",
    "IntegrationStatus",
    "DirectMessage",
    "DirectMessageLog",
    "CommentManagement",
    "ModerationRule",
    "ModerationLog",
    "AutomationConfig",
    "DirectMessageType",
    "DirectMessageStatus",
    "CommentAction",
    "ModerationAction",
]
<|MERGE_RESOLUTION|>--- conflicted
+++ resolved
@@ -1,12 +1,12 @@
 
-<<<<<<< HEAD
+
 # Import all models here to ensure they are registered with SQLAlchemy
 from .monetization import Brand, Campaign, Collaboration, AffiliateLink
-=======
+
 from app.models.user import User
 from app.models.curation import CurationCollection
 from app.models.automation import DirectMessage, CommentManagement, ModerationRule, ModerationLog, AutomationConfig
->>>>>>> cfa96285
+
 
 """
 Database models for the Social Media Management Bot
