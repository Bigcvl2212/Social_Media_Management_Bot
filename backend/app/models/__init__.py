--- conflicted
+++ resolved
@@ -1,7 +1,7 @@
-<<<<<<< HEAD
+
 # Import all models here to ensure they are registered with SQLAlchemy
 from .monetization import Brand, Campaign, Collaboration, AffiliateLink
-=======
+
 """
 Database models for the Social Media Management Bot
 """
@@ -56,4 +56,3 @@
     "CommentAction",
     "ModerationAction",
 ]
->>>>>>> 1a3fa1e9
