{
  "name": "SocialMediaBot",
  "version": "0.0.1",
  "private": true,
  "scripts": {
    "android": "react-native run-android",
    "ios": "react-native run-ios",
    "lint": "eslint .",
    "start": "react-native start",
    "test": "jest"
  },
  "dependencies": {
    "@react-native-community/netinfo": "^11.4.1",
    "@react-native-firebase/app": "^20.5.0",
    "@react-native-firebase/messaging": "^20.5.0",
    "@react-native/new-app-screen": "0.80.1",
    "@react-navigation/bottom-tabs": "^7.4.2",
    "@react-navigation/native": "^7.1.14",
    "@react-navigation/stack": "^7.4.2",
    "@react-native-community/netinfo": "^11.3.0",
    "@tanstack/react-query": "^5.83.0",
    "axios": "^1.10.0",
<<<<<<< HEAD
    "i18next": "^23.15.0",
    "react": "19.1.0",
    "react-i18next": "^15.2.0",
=======
    "i18next": "^23.2.3",
    "react": "19.1.0",
    "react-i18next": "^14.0.0",
>>>>>>> 09641012
    "react-native": "0.80.1",
    "react-native-gesture-handler": "^2.27.1",
    "react-native-image-picker": "^7.2.0",
    "react-native-localize": "^3.4.2",
    "react-native-mmkv": "^3.2.0",
    "react-native-permissions": "^4.1.5",
    "react-native-safe-area-context": "^5.5.2",
    "react-native-screens": "^4.13.1",
    "react-native-vector-icons": "^10.2.0"
  },
  "devDependencies": {
    "@babel/core": "^7.25.2",
    "@babel/preset-env": "^7.25.3",
    "@babel/runtime": "^7.25.0",
    "@react-native-async-storage/async-storage": "^2.2.0",
    "@react-native-community/cli": "19.0.0",
    "@react-native-community/cli-platform-android": "19.0.0",
    "@react-native-community/cli-platform-ios": "19.0.0",
    "@react-native/babel-preset": "0.80.1",
    "@react-native/eslint-config": "0.80.1",
    "@react-native/metro-config": "0.80.1",
    "@react-native/typescript-config": "0.80.1",
    "@testing-library/jest-native": "^5.4.3",
    "@testing-library/react-native": "^13.2.0",
    "@types/jest": "^29.5.13",
    "@types/react": "^19.1.0",
    "@types/react-native-vector-icons": "^6.4.18",
    "@types/react-test-renderer": "^19.1.0",
    "eslint": "^8.19.0",
    "jest": "^29.6.3",
    "prettier": "2.8.8",
    "react-test-renderer": "19.1.0",
    "typescript": "5.0.4"
  },
  "engines": {
    "node": ">=18"
  }
}<|MERGE_RESOLUTION|>--- conflicted
+++ resolved
@@ -20,15 +20,15 @@
     "@react-native-community/netinfo": "^11.3.0",
     "@tanstack/react-query": "^5.83.0",
     "axios": "^1.10.0",
-<<<<<<< HEAD
+
     "i18next": "^23.15.0",
     "react": "19.1.0",
     "react-i18next": "^15.2.0",
-=======
+
     "i18next": "^23.2.3",
     "react": "19.1.0",
     "react-i18next": "^14.0.0",
->>>>>>> 09641012
+
     "react-native": "0.80.1",
     "react-native-gesture-handler": "^2.27.1",
     "react-native-image-picker": "^7.2.0",
